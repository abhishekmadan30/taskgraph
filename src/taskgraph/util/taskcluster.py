--- conflicted
+++ resolved
@@ -294,7 +294,6 @@
     if testing:
         logger.info(f"Would have gotten status for {len(task_ids)} tasks.")
         return {}
-<<<<<<< HEAD
 
     queue = get_taskcluster_client("queue")
     response = queue.statuses({"taskIds": task_ids})
@@ -308,34 +307,6 @@
         for t in status_list
         if "namespace" in t and "taskId" in t
     }
-
-=======
-    endpoint = liburls.api(get_root_url(use_proxy), "queue", "v1", "tasks/status")
-    statuses = {}
-    continuation_token = None
-
-    while True:
-        response = _do_request(
-            endpoint,
-            session=get_retry_post_session(),
-            json={
-                "taskIds": task_ids,
-            },
-            params={
-                "continuationToken": continuation_token,
-            },
-        )
-        response_data = response.json()
-        if not response_data["statuses"]:
-            break
-        response_tasks = response_data["statuses"]
-        if (len(statuses) + len(response_tasks)) > len(task_ids):
-            raise ValueError("more task statuses were returned than were asked for")
-        statuses.update((t["taskId"], t["status"]) for t in response_tasks)
-        continuation_token = response_data.get("continuationToken")
-        if continuation_token is None:
-            break
->>>>>>> 351ad5df
     return statuses
 
 
